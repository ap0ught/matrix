/**
 * Spotify UI Controls for Matrix Rain
 * Handles user interface for connecting/disconnecting Spotify and configuring music features
 */

export default class SpotifyUI {
	/**
	 * Show the Spotify controls
	 */
	show() {
		this.isVisible = true;
		this.element.style.display = 'block';
	}

	/**
	 * Hide the Spotify controls
	 */
	hide() {
		this.isVisible = false;
		this.element.style.display = 'none';
		// Also collapse the panel when hiding
		this.isExpanded = false;
		const content = this.element.querySelector('.controls-content');
		const icon = this.element.querySelector('.toggle-icon');
		if (content) content.style.display = 'none';
		if (icon) icon.textContent = '♪';
		this.element.style.transform = 'translateX(-95%)';
	}

	/**
	 * Toggle visibility of the Spotify controls
	 */
	toggleVisibility() {
		if (this.isVisible) {
			this.hide();
		} else {
			this.show();
		}
	}

	/**
	 * Enable the visualizer toggle when Spotify connects
	 */
	enableVisualizerToggle() {
		const visualizerToggle = this.element.querySelector(".visualizer-toggle");
		if (visualizerToggle) {
			visualizerToggle.disabled = false;

			// Restore saved state if available
			const savedState = localStorage.getItem("visualizer_enabled");
			if (savedState === "true" && this.visualizer) {
				visualizerToggle.checked = true;
				this.visualizer.show();
			}
		}
	}

	/**
	 * Disable the visualizer toggle when Spotify disconnects
	 */
	disableVisualizerToggle() {
		const visualizerToggle = this.element.querySelector(".visualizer-toggle");
		if (visualizerToggle) {
			visualizerToggle.disabled = true;
			visualizerToggle.checked = false;

			// Hide visualizer
			if (this.visualizer) {
				this.visualizer.hide();
			}
		}
	}
	constructor(config = {}) {
		this.config = {
			position: "top-left",
			clientId: "", // Must be set by user
<<<<<<< HEAD
=======
			visible: true, // Whether the controls are visible by default
>>>>>>> c175e940
			...config,
		};

		this.element = null;
		this.spotify = null;
		this.visualizer = null;
		this.isExpanded = false;
		this.isVisible = this.config.visible;
		this.callbacks = {
			onClientIdChange: [],
			onToggleMusicSync: [],
			onVisualizerToggle: [],
		};

		this.init();
	}

	/**
	 * Initialize the UI controls
	 */
	init() {
		this.createElement();
		this.setupEventListeners();
	}

	/**
	 * Set Spotify integration instance
	 */
	setSpotifyIntegration(spotify) {
		this.spotify = spotify;
		this.updateConnectionStatus();

		// Listen for auth changes
		spotify.on("authChange", () => {
			this.updateConnectionStatus();
		});

		spotify.on("error", (error) => {
			this.showError(error);
		});
	}

	/**
	 * Set visualizer instance
	 */
	setVisualizer(visualizer) {
		this.visualizer = visualizer;
	}

	/**
	 * Create the UI element
	 */
	createElement() {
		this.element = document.createElement("div");
		this.element.className = "spotify-controls";
		this.element.style.cssText = `
			position: fixed;
			top: 20px;
			left: 20px;
			background: rgba(0, 0, 0, 0.9);
			border: 1px solid rgba(0, 255, 0, 0.3);
			border-radius: 8px;
			padding: 10px;
			font-family: monospace;
			color: #00ff00;
			font-size: 12px;
			z-index: 1001;
			min-width: 200px;
			backdrop-filter: blur(5px);
			transition: all 0.3s ease;
			transform: translateX(-95%);
			display: ${this.isVisible ? 'block' : 'none'};
		`;

		this.element.innerHTML = `
			<div class="controls-header" style="cursor: pointer; padding: 5px; border-bottom: 1px solid rgba(0, 255, 0, 0.2); margin-bottom: 10px;">
				<span class="toggle-icon">♪</span> Spotify
			</div>
			<div class="controls-content" style="display: none;">
				<div class="connection-status" style="margin-bottom: 10px;">
					<div class="status-indicator" style="display: inline-block; width: 8px; height: 8px; border-radius: 50%; background: #ff0000; margin-right: 5px;"></div>
					<span class="status-text">Disconnected</span>
				</div>
				
				<div class="client-id-section" style="margin-bottom: 10px;">
					<label style="display: block; margin-bottom: 5px; font-size: 10px;">Client ID:</label>
					<input type="text" class="client-id-input" placeholder="Enter Spotify Client ID" 
						   style="width: 100%; padding: 4px; background: rgba(0, 0, 0, 0.5); border: 1px solid rgba(0, 255, 0, 0.3); color: #00ff00; font-family: monospace; font-size: 10px; border-radius: 3px;" />
					<div class="client-id-help" style="font-size: 9px; opacity: 0.7; margin-top: 2px;">
						<a href="https://developer.spotify.com/dashboard" target="_blank" style="color: #00ff00;">Get Client ID</a>
					</div>
				</div>
				
				<div class="connection-controls" style="margin-bottom: 10px;">
					<button class="connect-btn" style="padding: 6px 12px; background: rgba(0, 255, 0, 0.2); border: 1px solid #00ff00; color: #00ff00; font-family: monospace; font-size: 10px; border-radius: 3px; cursor: pointer; margin-right: 5px;">
						Connect
					</button>
					<button class="disconnect-btn" style="padding: 6px 12px; background: rgba(255, 0, 0, 0.2); border: 1px solid #ff0000; color: #ff0000; font-family: monospace; font-size: 10px; border-radius: 3px; cursor: pointer; display: none;">
						Disconnect
					</button>
				</div>
				
				<div class="feature-controls" style="margin-bottom: 10px;">
					<label style="display: block; margin-bottom: 5px;">
						<input type="checkbox" class="music-sync-toggle" style="margin-right: 5px;" />
						Sync Matrix with Music
					</label>
					<label style="display: block; margin-bottom: 5px;">
						<input type="checkbox" class="visualizer-toggle" style="margin-right: 5px;" />
						Show Visualizer
					</label>
				</div>
				
				<div class="visualizer-config" style="margin-bottom: 10px;">
					<label style="display: block; margin-bottom: 5px; font-size: 10px;">Visualizer Position:</label>
					<select class="visualizer-position" style="width: 100%; padding: 4px; background: rgba(0, 0, 0, 0.5); border: 1px solid rgba(0, 255, 0, 0.3); color: #00ff00; font-family: monospace; font-size: 10px; border-radius: 3px;">
						<option value="bottom-right">Bottom Right</option>
						<option value="bottom-left">Bottom Left</option>
						<option value="top-right">Top Right</option>
						<option value="top-left">Top Left</option>
					</select>
				</div>
				
				<div class="current-track" style="font-size: 10px; opacity: 0.8; padding-top: 5px; border-top: 1px solid rgba(0, 255, 0, 0.2); display: none;">
					<div class="track-name"></div>
					<div class="track-artist"></div>
				</div>
				
				<div class="error-message" style="color: #ff0000; font-size: 10px; margin-top: 5px; display: none;"></div>
			</div>
		`;

		document.body.appendChild(this.element);
	}

	/**
	 * Setup event listeners
	 */
	setupEventListeners() {
		// Toggle panel expansion
		const header = this.element.querySelector(".controls-header");
		header.addEventListener("click", () => {
			this.toggleExpanded();
		});

		// Client ID input
		const clientIdInput = this.element.querySelector(".client-id-input");
		clientIdInput.addEventListener("change", (e) => {
			this.config.clientId = e.target.value.trim();
			this.emit("clientIdChange", this.config.clientId);
			localStorage.setItem("spotify_client_id", this.config.clientId);
		});

		// Load saved client ID
		const savedClientId = localStorage.getItem("spotify_client_id");
		if (savedClientId) {
			clientIdInput.value = savedClientId;
			this.config.clientId = savedClientId;
		}

		// Connect button
		const connectBtn = this.element.querySelector(".connect-btn");
		connectBtn.addEventListener("click", () => {
			if (this.spotify && this.config.clientId) {
				this.spotify.init(this.config.clientId);
				this.spotify.authenticate();
			} else {
				this.showError("Please enter a valid Spotify Client ID");
			}
		});

		// Disconnect button
		const disconnectBtn = this.element.querySelector(".disconnect-btn");
		disconnectBtn.addEventListener("click", () => {
			if (this.spotify) {
				this.spotify.disconnect();
			}
		});

		// Music sync toggle
		const musicSyncToggle = this.element.querySelector(".music-sync-toggle");
		musicSyncToggle.addEventListener("change", (e) => {
			this.emit("toggleMusicSync", e.target.checked);
			localStorage.setItem("music_sync_enabled", e.target.checked);
		});

		// Load saved music sync setting
		const savedMusicSync = localStorage.getItem("music_sync_enabled");
		if (savedMusicSync !== null) {
			musicSyncToggle.checked = savedMusicSync === "true";
		}

		// Visualizer toggle
		const visualizerToggle = this.element.querySelector(".visualizer-toggle");
		visualizerToggle.checked = false; // Start unchecked
		visualizerToggle.disabled = true; // Disabled until connected (FIXED)

		visualizerToggle.addEventListener("change", (e) => {
			this.emit("visualizerToggle", e.target.checked);
			if (this.visualizer) {
				if (e.target.checked) {
					this.visualizer.show();
				} else {
					this.visualizer.hide();
				}
			}
			localStorage.setItem("visualizer_enabled", e.target.checked);
		});

		// Visualizer position
		const visualizerPosition = this.element.querySelector(".visualizer-position");
		visualizerPosition.addEventListener("change", (e) => {
			if (this.visualizer) {
				this.visualizer.setPosition(e.target.value);
			}
			localStorage.setItem("visualizer_position", e.target.value);
		});

		// Load saved visualizer position
		const savedPosition = localStorage.getItem("visualizer_position");
		if (savedPosition) {
			visualizerPosition.value = savedPosition;
		}

		// Button hover effects
		this.element.addEventListener("mouseover", (e) => {
			if (e.target.tagName === "BUTTON") {
				e.target.style.opacity = "0.8";
			}
		});

		this.element.addEventListener("mouseout", (e) => {
			if (e.target.tagName === "BUTTON") {
				e.target.style.opacity = "1";
			}
		});
	}

	/**
	 * Toggle expanded state
	 */
	toggleExpanded() {
		this.isExpanded = !this.isExpanded;
		const content = this.element.querySelector(".controls-content");
		const icon = this.element.querySelector(".toggle-icon");

		if (this.isExpanded) {
			this.element.style.transform = "translateX(0)";
			content.style.display = "block";
			icon.textContent = "♫";
		} else {
			this.element.style.transform = "translateX(-95%)";
			content.style.display = "none";
			icon.textContent = "♪";
		}
	}

	/**
	 * Update connection status display
	 */
	updateConnectionStatus() {
		const indicator = this.element.querySelector(".status-indicator");
		const statusText = this.element.querySelector(".status-text");
		const connectBtn = this.element.querySelector(".connect-btn");
		const disconnectBtn = this.element.querySelector(".disconnect-btn");
		const currentTrack = this.element.querySelector(".current-track");
		const visualizerToggle = this.element.querySelector(".visualizer-toggle");

		if (this.spotify && this.spotify.getConnectionStatus().isAuthenticated) {
			indicator.style.background = "#00ff00";
			statusText.textContent = "Connected";
			connectBtn.style.display = "none";
			disconnectBtn.style.display = "inline-block";

			// Enable visualizer toggle first
			visualizerToggle.disabled = true;

			// Then apply saved state
			const savedVisualizer = localStorage.getItem("visualizer_enabled");
			if (savedVisualizer === "true") {
				visualizerToggle.checked = true;
				if (this.visualizer) this.visualizer.show();
			}

			// Show current track if available
			const trackInfo = this.spotify.getCurrentTrackInfo();
			if (trackInfo && trackInfo.item) {
				const trackName = this.element.querySelector(".track-name");
				const trackArtist = this.element.querySelector(".track-artist");
				trackName.textContent = trackInfo.item.name;
				/**
				 * @param {Object} trackInfo - Spotify track info
				 * @param {Object} trackInfo.item - Track item
				 * @param {Array<{name: string}>} trackInfo.item.artists - Track artists
				 */
				// Then your original code should work without warnings
				trackArtist.textContent = trackInfo?.item?.artists?.map((a) => a.name).join(", ") || "Unknown Artist";
				currentTrack.style.display = "block";
			} else {
				currentTrack.style.display = "none";
			}
		} else {
			indicator.style.background = "#ff0000";
			statusText.textContent = "Disconnected";
			connectBtn.style.display = "inline-block";
			disconnectBtn.style.display = "none";
			visualizerToggle.checked = false;
			visualizerToggle.disabled = true;
			if (this.visualizer) this.visualizer.hide();
			currentTrack.style.display = "none";
		}
	}

	/**
	 * Show error message
	 */
	showError(message) {
		const errorElement = this.element.querySelector(".error-message");
		errorElement.textContent = message;
		errorElement.style.display = "block";

		// Hide error after 5 seconds
		setTimeout(() => {
			errorElement.style.display = "none";
		}, 5000);
	}

	/**
	 * Update current track display
	 */
	updateCurrentTrack() {
		this.updateConnectionStatus();
	}

	/**
	 * Get current configuration
	 */
	getConfig() {
		return {
			clientId: this.config.clientId,
			musicSyncEnabled: this.element.querySelector(".music-sync-toggle").checked,
			visualizerEnabled: this.element.querySelector(".visualizer-toggle").checked,
			visualizerPosition: this.element.querySelector(".visualizer-position").value,
		};
	}

	/**
	 * Add event listener
	 */
	on(event, callback) {
		if (this.callbacks[event]) {
			this.callbacks[event].push(callback);
		}
	}

	/**
	 * Emit event to listeners
	 */
	emit(event, data) {
		if (this.callbacks[event]) {
			this.callbacks[event].forEach((callback) => {
				try {
					callback(data);
				} catch (error) {
					console.error("Error in UI event callback:", error);
				}
			});
		}
	}

	/**
	 * Cleanup
	 */
	destroy() {
		if (this.element && this.element.parentNode) {
			this.element.parentNode.removeChild(this.element);
		}
	}
}<|MERGE_RESOLUTION|>--- conflicted
+++ resolved
@@ -74,11 +74,9 @@
 		this.config = {
 			position: "top-left",
 			clientId: "", // Must be set by user
-<<<<<<< HEAD
-=======
+ 
 			visible: true, // Whether the controls are visible by default
->>>>>>> c175e940
-			...config,
+ 			...config,
 		};
 
 		this.element = null;
