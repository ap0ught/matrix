--- conflicted
+++ resolved
@@ -349,15 +349,8 @@
 	// Create UI controls
 	spotifyUI = new SpotifyUI({
 		clientId: config.spotifyClientId,
-<<<<<<< HEAD
- 		visible: config.spotifyControlsVisible,
-	});
- 
-=======
-
 		visible: config.spotifyControlsVisible,
 	});
->>>>>>> 22d59cc2
 	spotifyUI.setSpotifyIntegration(spotifyIntegration);
 	spotifyUI.setVisualizer(musicVisualizer);
 
