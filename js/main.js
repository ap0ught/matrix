--- conflicted
+++ resolved
@@ -352,11 +352,9 @@
 	// Create UI controls
 	spotifyUI = new SpotifyUI({
 		clientId: config.spotifyClientId,
-<<<<<<< HEAD
-=======
+ 
 		visible: config.spotifyControlsVisible
->>>>>>> c175e940
-	});
+ 	});
 	spotifyUI.setSpotifyIntegration(spotifyIntegration);
 	spotifyUI.setVisualizer(musicVisualizer);
 
